--- conflicted
+++ resolved
@@ -1,10 +1,6 @@
 # WHB04B-6 CNC Pendant Controller
 
-<<<<<<< HEAD
-A .NET 8 library and console application for interfacing with the WHB04B-6 wireless CNC pendant remote controller via USB. Provides a strongly typed high level API using direct HID communication (no longer requires vendor PHB04B.dll).
-=======
-A .NET 8 library and sample console application for interfacing with the WHB04B-6 wireless CNC pendant remote controller via USB. Provides a strongly typed high level API that wraps the OEM `PHB04B.dll` library.
->>>>>>> 3c57f584
+A .NET 8 library and sample console application for interfacing with the WHB04B-6 wireless CNC pendant remote controller via USB. Provides a strongly typed high level API using direct HID communication (no longer requires vendor PHB04B.dll).
 
 ![Key Mapping](doc/key-mapping.jpg)
 
